--- conflicted
+++ resolved
@@ -542,8 +542,6 @@
     assert_equal(len(mc.expect), 4)
 
 
-<<<<<<< HEAD
-=======
 def f_dargs(t, args):
     # allows only one collapse
     return 0 if args["collapse"] else 1
@@ -565,7 +563,6 @@
     assert_(all(len(col)<=1 for col in mc.col_which))
 
 
->>>>>>> b4c1f78c
 def test_mc_functd_sum():
     "Monte-carlo: Test for #490"
     psi0 = (basis(2,0) + basis(2,1)).unit()
